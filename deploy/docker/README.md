# `Dockerfile` links

- [emqx/kuiper](https://github.com/emqx/kuiper/blob/master/docker/Dockerfile)

# Quick reference

- **Where to get help**:

  **<u>Web</u>**

  - https://github.com/emqx/kuiper

  **<u>Documents</u>**

  - [Getting started](https://github.com/emqx/kuiper/blob/master/docs/en_US/getting_started.md) 
  - [Reference guide](https://github.com/emqx/kuiper/blob/master/docs/en_US/reference.md)

- **Where to file issues:**

  https://github.com/emqx/kuiper/issues

- **Supported architectures**

  `amd64`, `arm64v8`,  `arm32v7`, `i386`, `ppc64le`

- **Supported Docker versions**:

  [The latest release](https://github.com/docker/docker-ce/releases/¥tag)

# Image Variants

The `emqx/kuiper` images come in many flavors, each designed for a specific operate systems.

## `emqx/kuiper:<tag>`

This is a stable release image that you can use with confidence.

## `emqx/kuiper:<tag>-<number>-<commit>`

This is an unstable version. It is an image built according to the commit number. You can use it to experience the latest features.


# What is Kuiper

EMQ X Kuiper is an edge lightweight IoT data analytics / streaming software implemented by Golang, and it can be run at all kinds of resource constrained edge devices. One goal of Kuiper is to migrate the cloud streaming software frameworks (such as [Apache Spark](https://spark.apache.org)，[Apache Storm](https://storm.apache.org) and [Apache Flink](https://flink.apache.org)) to edge side.  Kuiper references these cloud streaming frameworks, and also considered special requirement of edge analytics, and introduced **rule engine**, which is based on ``Source``, ``SQL (business logic)`` and ``Sink``, rule engine is used for developing streaming applications at edge side.

![Kuiper architect](https://github.com/emqx/kuiper/raw/master/docs/resources/arch.png)

**User scenarios**

It can be run at various IoT edge use scenarios, such as real-time processing of production line data in the IIoT; Gateway of Connected Vehicle analyze the data from data-bus in real time; Real-time analysis of urban facility data in smart city scenarios. Kuiper processing at the edge can reduce system response latency, save network bandwidth and storage costs, and improve system security.

**Features**

- Lightweight

  - Core server package is only about 3MB, initial memory usage is about 10MB
- Cross-platform
  - CPU Arch：X86 AMD * 32, X86 AMD * 64; ARM * 32, ARM * 64; PPC
  - The popular Linux distributions, MacOS and Docker
  - Industrial PC, Raspberry Pi, industrial gateway, home gateway, MEC edge cloud server
- Data analysis support
  - Support data extract, transform and filter through SQL 
  - Data order, group, aggregation and join
  - 60+ functions, includes mathematical, string, aggregate and hash etc
  - 4 time windows
- Highly extensibile

  Plugin system is provided,  and it supports to extend at Source, SQL functions and Sink.
  - Source: embedded support for MQTT, and provide extension points for sources
  - Sink: embedded support for MQTT and HTTP, and provide extension points for sinks
  - UDF functions: embedded support for 60+ functions, and provide extension points for SQL functions
- Management
  - Stream and rule management through CLI
  - Stream and rule management through REST API (In planning)
  - Easily be integrate with [KubeEdge](https://github.com/kubeedge/kubeedge) and [K3s](https://github.com/rancher/k3s), which bases Kubernetes
- Integration with EMQ X Edge
  Seamless integration with EMQ X Edge, and provided an end to end solution from messaging to analytics. 


# How to use this image

### Run kuiper

Execute some command under this docker image

```
docker run -d -v `pwd`:$somewhere emqx/kuiper:$tag $somecommand
```

For example

```
docker run -d --name kuiper -e MQTT_BROKER_ADDRESS=$MQTT_BROKER_ADDRESS emqx/kuiper:$tag
```

#### 5 minutes quick start

1. Set Kuiper source to an MQTT server. This sample uses server locating at ``tcp://broker.emqx.io:1883``. ``broker.emqx.io`` is a public MQTT test server hosted by [EMQ](https://www.emqx.io).

   ```shell
<<<<<<< HEAD
   docker run -d --name kuiper -e MQTT_BROKER_ADDRESS=tcp://broker.emqx.io:1883 emqx/kuiper:$tag
=======
   docker run -d --name kuiper -e MQTT_BROKER_ADDRESS=broker.emqx.io:1883 emqx/kuiper:latest
>>>>>>> 0b2ec918
   ```

2. Create a stream - the stream is your stream data schema, similar to table definition in database. Let's say the temperature & humidity data are sent to ``broker.emqx.io``, and those data will be processed in your **LOCAL RUN** Kuiper docker instance.  Below steps will create a stream named ``demo``, and data are sent to ``devices/device_001/messages`` topic, while ``device_001`` could be other devices, such as ``device_002``, all of those data will be subscribed and handled by ``demo`` stream.

   ```shell
   -- In host
   # docker exec -it kuiper /bin/sh
   
   -- In docker instance
   # bin/cli create stream demo '(temperature float, humidity bigint) WITH (FORMAT="JSON", DATASOURCE="devices/+/messages")'
   Connecting to 127.0.0.1:20498...
   Stream demo is created.
   
   # bin/cli query
   Connecting to 127.0.0.1:20498...
   kuiper > select * from demo where temperature > 30;
   Query was submit successfully.
   
   ```

3. Publish sensor data to topic ``devices/device_001/messages`` of server ``tcp://broker.emqx.io:1883`` with any [MQTT client tools](https://medium.com/@emqtt/mqtt-client-tools-215ff7a17ad). Below sample uses ``mosquitto_pub``. 

   ```shell
   # mosquitto_pub -h broker.emqx.io -m '{"temperature": 40, "humidity" : 20}' -t devices/device_001/messages
   ```

4. If everything goes well,  you can see the message is print on docker ``bin/cli query`` window. Please try to publish another message with ``temperature`` less than 30, and it will be filtered by WHERE condition of the SQL. 

   ```
   kuiper > select * from demo WHERE temperature > 30;
   [{"temperature": 40, "humidity" : 20}]
   ```

   If having any problems, please take a look at ``log/stream.log``.

5. To stop the test, just press ``ctrl + c `` in ``bin/cli query`` command console.

6. Next for exploring more powerful features of EMQ X  Kuiper? Refer to below for how to apply EMQ X Kuiper in edge and integrate with AWS / Azure IoT cloud.

   - [Lightweight edge computing EMQ X Kuiper and Azure IoT Hub integration solution](https://www.emqx.io/blog/85)   [简体中文](https://www.emqx.io/cn/blog/87)
   - [Lightweight edge computing EMQ X Kuiper and AWS IoT Hub integration solution](https://www.emqx.io/blog/88)     [简体中文](https://www.emqx.io/cn/blog/94)

### Configuration

Use the environment variable to configure `etc/sources/mqtt.yaml`  on the Kuiper container.

| Options                    | Default            | Mapped                    |
| ---------------------------| ------------------ | ------------------------- |
| MQTT_BROKER_ADDRESS         | 127.0.0.1:1883 | default.servers |
| MQTT_BROKER_SHARED_SUBSCRIPTION | true   | default.sharedSubscription |
| MQTT_BROKER_QOS | 1                 | default.qos    |
| MQTT_BROKER_USERNAME |   | default.username |
| MQTT_BROKER_PASSWORD |                | default.password |
| MQTT_BROKER_CER_PATH |                | default.certificationPath |
| MQTT_BROKER_KEY_PATH |     | default.privateKeyPath |

If you want to configure more options, you can mount the configuration file into Kuiper container.

# More

If you'd like to know more about the project, please refer to [Github project](https://github.com/emqx/kuiper/blob/master/docs/en_US/README.md).
<|MERGE_RESOLUTION|>--- conflicted
+++ resolved
@@ -99,11 +99,7 @@
 1. Set Kuiper source to an MQTT server. This sample uses server locating at ``tcp://broker.emqx.io:1883``. ``broker.emqx.io`` is a public MQTT test server hosted by [EMQ](https://www.emqx.io).
 
    ```shell
-<<<<<<< HEAD
    docker run -d --name kuiper -e MQTT_BROKER_ADDRESS=tcp://broker.emqx.io:1883 emqx/kuiper:$tag
-=======
-   docker run -d --name kuiper -e MQTT_BROKER_ADDRESS=broker.emqx.io:1883 emqx/kuiper:latest
->>>>>>> 0b2ec918
    ```
 
 2. Create a stream - the stream is your stream data schema, similar to table definition in database. Let's say the temperature & humidity data are sent to ``broker.emqx.io``, and those data will be processed in your **LOCAL RUN** Kuiper docker instance.  Below steps will create a stream named ``demo``, and data are sent to ``devices/device_001/messages`` topic, while ``device_001`` could be other devices, such as ``device_002``, all of those data will be subscribed and handled by ``demo`` stream.
@@ -152,7 +148,7 @@
 
 | Options                    | Default            | Mapped                    |
 | ---------------------------| ------------------ | ------------------------- |
-| MQTT_BROKER_ADDRESS         | 127.0.0.1:1883 | default.servers |
+| MQTT_BROKER_ADDRESS         | tcp://127.0.0.1:1883 | default.servers |
 | MQTT_BROKER_SHARED_SUBSCRIPTION | true   | default.sharedSubscription |
 | MQTT_BROKER_QOS | 1                 | default.qos    |
 | MQTT_BROKER_USERNAME |   | default.username |
