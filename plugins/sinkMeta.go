package plugins

import (
	"fmt"
	"github.com/emqx/kuiper/common"
	"github.com/emqx/kuiper/xstream/api"
	"io/ioutil"
	"path"
	"sort"
	"strings"
)

const (
	baseProperty = `properties`
	baseOption   = `options`
)

type (
	author struct {
		Name    string `json:"name"`
		Email   string `json:"email"`
		Company string `json:"company"`
		Website string `json:"website"`
	}
	fileLanguage struct {
		English string `json:"en_US"`
		Chinese string `json:"zh_CN"`
	}
	fileField struct {
		Name     string        `json:"name"`
		Default  interface{}   `json:"default"`
		Control  string        `json:"control"`
		Optional bool          `json:"optional"`
		Type     string        `json:"type"`
		Hint     *fileLanguage `json:"hint"`
		Label    *fileLanguage `json:"label"`
		Values   interface{}   `json:"values"`
	}
	fileAbout struct {
		Trial       bool          `json:"trial "`
		Author      *author       `json:"author"`
		HelpUrl     *fileLanguage `json:"helpUrl"`
		Description *fileLanguage `json:"description"`
	}
	fileSink struct {
		About  *fileAbout   `json:"about"`
		Libs   []string     `json:"libs"`
		Fields []*fileField `json:"properties"`
	}
	language struct {
		English string `json:"en"`
		Chinese string `json:"zh"`
	}
	about struct {
		Trial       bool      `json:"trial "`
		Author      *author   `json:"author"`
		HelpUrl     *language `json:"helpUrl"`
		Description *language `json:"description"`
	}
	field struct {
		Exist    bool        `json:"exist"`
		Name     string      `json:"name"`
		Default  interface{} `json:"default"`
		Type     string      `json:"type"`
		Control  string      `json:"control"`
		Optional bool        `json:"optional"`
		Values   interface{} `json:"values"`
		Hint     *language   `json:"hint"`
		Label    *language   `json:"label"`
	}

	uiSink struct {
		About  *about   `json:"about"`
		Libs   []string `json:"libs"`
		Fields []*field `json:"properties"`
	}
	uiSinks struct {
		CustomProperty map[string]*uiSink `json:"customProperty"`
		BaseProperty   map[string]*uiSink `json:"baseProperty"`
		BaseOption     *uiSink            `json:"baseOption"`
	}
)

<<<<<<< HEAD
func newLanguage(fi *fileLanguage) *language {
	if nil == fi {
		return nil
	}
	ui := new(language)
	ui.English = fi.English
	ui.Chinese = fi.Chinese
	return ui
}
func newField(fi *fileField) *field {
	if nil == fi {
		return nil
	}
	ui := new(field)
	ui.Name = fi.Name
	ui.Default = fi.Default
	ui.Type = fi.Type
	ui.Control = fi.Control
	ui.Optional = fi.Optional
	ui.Values = fi.Values
	ui.Hint = newLanguage(fi.Hint)
	ui.Label = newLanguage(fi.Label)
	return ui
}
func newAbout(fi *fileAbout) *about {
	if nil == fi {
		return nil
	}
	ui := new(about)
	ui.Trial = fi.Trial
	ui.Author = fi.Author
	ui.HelpUrl = newLanguage(fi.HelpUrl)
	ui.Description = newLanguage(fi.Description)
	return ui
}
func newUiSink(fi *fileSink) *uiSink {
	if nil == fi {
		return nil
	}
	ui := new(uiSink)
	ui.Libs = fi.Libs
	ui.About = newAbout(fi.About)
	for _, v := range fi.Fields {
		ui.Fields = append(ui.Fields, newField(v))
	}
	return ui
}

var g_sinkMetadata map[string]*uiSink //map[fileName]
func readSinkMetaDir() error {
	confDir, err := common.GetLoc("/plugins")
=======
var g_sinkMetadata map[string]*sinkMeta //map[fileName]

//const internal sinks
var InternalSinks = [...]string{"log", "mqtt", "rest", "nop", "edgex"}

func (this *Manager) readSinkMetaDir() error {
	confDir, err := common.GetConfLoc()
>>>>>>> 0388bc2d
	if nil != err {
		return err
	}

	dir := path.Join(confDir, "sinks")
<<<<<<< HEAD
	tmpMap := make(map[string]*uiSink)
	infos, err := ioutil.ReadDir(dir)
=======
	tmpMap := make(map[string]*sinkMeta)

	//The internal support sinks
	for _, sink := range InternalSinks {
		file := path.Join(confDir, "sinks", "internal", sink + ".json")
		common.Log.Infof("Loading metadata file for sink: %s", file)
		meta := new(sinkMeta)
		err := common.ReadJsonUnmarshal(file, meta)
		if nil != err {
			return fmt.Errorf("Failed to load internal sink plugin:%s with err:%v", file, err)
		}
		tmpMap[sink + ".json"] = meta
	}

	files, err := ioutil.ReadDir(dir)
>>>>>>> 0388bc2d
	if nil != err {
		return err
	}
	for _, file := range files {
		fname := file.Name()
		if !strings.HasSuffix(fname, ".json") {
			continue
		}

<<<<<<< HEAD
		filePath := path.Join(dir, fileName)
		ptrMetadata := new(fileSink)
		err = common.ReadJsonUnmarshal(filePath, ptrMetadata)
=======
		filePath := path.Join(dir, fname)
		metadata := new(sinkMeta)
		err = common.ReadJsonUnmarshal(filePath, metadata)
>>>>>>> 0388bc2d
		if nil != err {
			return fmt.Errorf("fname:%s err:%v", fname, err)
		}

<<<<<<< HEAD
		common.Log.Infof("sinkMeta file : %s", fileName)
		tmpMap[fileName] = newUiSink(ptrMetadata)
=======
		common.Log.Infof("sinkMeta file : %s", fname)
		tmpMap[fname] = metadata
>>>>>>> 0388bc2d
	}

	g_sinkMetadata = tmpMap
	return nil
}

<<<<<<< HEAD
func readSinkMetaFile(filePath string) error {
	ptrMetadata := new(fileSink)
	err := common.ReadJsonUnmarshal(filePath, ptrMetadata)
=======
func (this *Manager) readSinkMetaFile(filePath string) error {
	metadata := new(sinkMeta)
	err := common.ReadJsonUnmarshal(filePath, metadata)
>>>>>>> 0388bc2d
	if nil != err {
		return fmt.Errorf("filePath:%s err:%v", filePath, err)
	}

	sinkMetadata := g_sinkMetadata
	tmpMap := make(map[string]*uiSink)
	for k, v := range sinkMetadata {
		tmpMap[k] = v
	}
	fileName := path.Base(filePath)
	common.Log.Infof("sinkMeta file : %s", fileName)
<<<<<<< HEAD
	tmpMap[fileName] = newUiSink(ptrMetadata)
=======
	tmpMap[fileName] = metadata
>>>>>>> 0388bc2d
	g_sinkMetadata = tmpMap
	return nil
}
func (this *uiSinks) setCustomProperty(pluginName string) error {
	fileName := pluginName + `.json`
	sinkMetadata := g_sinkMetadata
	data := sinkMetadata[fileName]
	if nil == data {
		return fmt.Errorf(`not found pligin:%s`, fileName)
	}
	if 0 == len(this.CustomProperty) {
		this.CustomProperty = make(map[string]*uiSink)
	}
	this.CustomProperty[pluginName] = data
	return nil
}

func (this *uiSinks) setBasePropertry(pluginName string) error {
	sinkMetadata := g_sinkMetadata
	data := sinkMetadata[baseProperty+".json"]
	if nil == data {
		return fmt.Errorf(`not found pligin:%s`, baseProperty)
	}
	if 0 == len(this.BaseProperty) {
		this.BaseProperty = make(map[string]*uiSink)
	}
	this.BaseProperty[pluginName] = data
	return nil
}

func (this *uiSinks) setBaseOption() error {
	sinkMetadata := g_sinkMetadata
	data := sinkMetadata[baseOption+".json"]
	if nil == data {
		return fmt.Errorf(`not found pligin:%s`, baseOption)
	}
	this.BaseOption = data
	return nil
}

func (this *uiSinks) hintWhenNewSink(pluginName string) (err error) {
	err = this.setCustomProperty(pluginName)
	if nil != err {
		return err
	}
	err = this.setBasePropertry(pluginName)
	if nil != err {
		return err
	}
	err = this.setBaseOption()
	return err
}

func (this *uiSink) modifyPropertyNode(mapFields map[string]interface{}) (err error) {
	for i, field := range this.Fields {
		fieldVal := mapFields[field.Name]
		if nil != fieldVal {
			this.Fields[i].Default = fieldVal
		}
	}
	return nil
}
func (this *uiSinks) modifyProperty(pluginName string, mapFields map[string]interface{}) (err error) {
	customProperty := this.CustomProperty[pluginName]
	if nil != customProperty {
		customProperty.modifyPropertyNode(mapFields)
	}

	baseProperty := this.BaseProperty[pluginName]
	if nil != baseProperty {
		baseProperty.modifyPropertyNode(mapFields)
	}

	return nil
}

func (this *uiSinks) modifyOption(option *api.RuleOption) {
	baseOption := this.BaseOption
	if nil == baseOption {
		return
	}
	for i, field := range baseOption.Fields {
		switch field.Name {
		case `isEventTime`:
			baseOption.Fields[i].Default = option.IsEventTime
		case `lateTol`:
			baseOption.Fields[i].Default = option.LateTol
		case `concurrency`:
			baseOption.Fields[i].Default = option.Concurrency
		case `bufferLength`:
			baseOption.Fields[i].Default = option.BufferLength
		case `sendMetaToSink`:
			baseOption.Fields[i].Default = option.SendMetaToSink
		case `qos`:
			baseOption.Fields[i].Default = option.Qos
		case `checkpointInterval`:
			baseOption.Fields[i].Default = option.CheckpointInterval
		}
	}
}

func (this *uiSinks) hintWhenModifySink(rule *api.Rule) (err error) {
	for _, m := range rule.Actions {
		for pluginName, sink := range m {
			mapFields, _ := sink.(map[string]interface{})
			err = this.hintWhenNewSink(pluginName)
			if nil != err {
				return err
			}
			this.modifyProperty(pluginName, mapFields)
		}
	}
	this.modifyOption(rule.Options)
	return nil
}

func GetSinkMeta(pluginName string, rule *api.Rule) (ptrSinkProperty *uiSinks, err error) {
	ptrSinkProperty = new(uiSinks)
	if nil == rule {
		err = ptrSinkProperty.hintWhenNewSink(pluginName)
	} else {
		err = ptrSinkProperty.hintWhenModifySink(rule)
	}
	return ptrSinkProperty, err
}

type pluginfo struct {
	Name  string `json:"name"`
	About *about `json:"about"`
}

func GetSinks() (sinks []*pluginfo) {
	sinkMeta := g_sinkMetadata
	for fileName, v := range sinkMeta {
		if fileName == baseProperty+".json" || fileName == baseOption+".json" {
			continue
		}
		node := new(pluginfo)
		node.Name = strings.TrimSuffix(fileName, `.json`)
		node.About = v.About
		sinks = append(sinks, node)
	}
	sort.Sort(sort.StringSlice(sinks))
	return sinks
}<|MERGE_RESOLUTION|>--- conflicted
+++ resolved
@@ -6,7 +6,6 @@
 	"github.com/emqx/kuiper/xstream/api"
 	"io/ioutil"
 	"path"
-	"sort"
 	"strings"
 )
 
@@ -81,7 +80,9 @@
 	}
 )
 
-<<<<<<< HEAD
+//const internal sinks
+var InternalSinks = [...]string{"log", "mqtt", "rest", "nop", "edgex"}
+
 func newLanguage(fi *fileLanguage) *language {
 	if nil == fi {
 		return nil
@@ -132,41 +133,26 @@
 
 var g_sinkMetadata map[string]*uiSink //map[fileName]
 func readSinkMetaDir() error {
-	confDir, err := common.GetLoc("/plugins")
-=======
-var g_sinkMetadata map[string]*sinkMeta //map[fileName]
-
-//const internal sinks
-var InternalSinks = [...]string{"log", "mqtt", "rest", "nop", "edgex"}
-
-func (this *Manager) readSinkMetaDir() error {
 	confDir, err := common.GetConfLoc()
->>>>>>> 0388bc2d
 	if nil != err {
 		return err
 	}
 
 	dir := path.Join(confDir, "sinks")
-<<<<<<< HEAD
 	tmpMap := make(map[string]*uiSink)
-	infos, err := ioutil.ReadDir(dir)
-=======
-	tmpMap := make(map[string]*sinkMeta)
 
 	//The internal support sinks
 	for _, sink := range InternalSinks {
 		file := path.Join(confDir, "sinks", "internal", sink + ".json")
 		common.Log.Infof("Loading metadata file for sink: %s", file)
-		meta := new(sinkMeta)
+		meta := new(uiSink)
 		err := common.ReadJsonUnmarshal(file, meta)
 		if nil != err {
 			return fmt.Errorf("Failed to load internal sink plugin:%s with err:%v", file, err)
 		}
 		tmpMap[sink + ".json"] = meta
 	}
-
 	files, err := ioutil.ReadDir(dir)
->>>>>>> 0388bc2d
 	if nil != err {
 		return err
 	}
@@ -176,41 +162,23 @@
 			continue
 		}
 
-<<<<<<< HEAD
-		filePath := path.Join(dir, fileName)
-		ptrMetadata := new(fileSink)
-		err = common.ReadJsonUnmarshal(filePath, ptrMetadata)
-=======
 		filePath := path.Join(dir, fname)
-		metadata := new(sinkMeta)
+		metadata := new(fileSink)
 		err = common.ReadJsonUnmarshal(filePath, metadata)
->>>>>>> 0388bc2d
 		if nil != err {
 			return fmt.Errorf("fname:%s err:%v", fname, err)
 		}
 
-<<<<<<< HEAD
-		common.Log.Infof("sinkMeta file : %s", fileName)
-		tmpMap[fileName] = newUiSink(ptrMetadata)
-=======
 		common.Log.Infof("sinkMeta file : %s", fname)
-		tmpMap[fname] = metadata
->>>>>>> 0388bc2d
-	}
-
+		tmpMap[fname] = newUiSink(metadata)
+	}
 	g_sinkMetadata = tmpMap
 	return nil
 }
 
-<<<<<<< HEAD
 func readSinkMetaFile(filePath string) error {
 	ptrMetadata := new(fileSink)
 	err := common.ReadJsonUnmarshal(filePath, ptrMetadata)
-=======
-func (this *Manager) readSinkMetaFile(filePath string) error {
-	metadata := new(sinkMeta)
-	err := common.ReadJsonUnmarshal(filePath, metadata)
->>>>>>> 0388bc2d
 	if nil != err {
 		return fmt.Errorf("filePath:%s err:%v", filePath, err)
 	}
@@ -222,11 +190,7 @@
 	}
 	fileName := path.Base(filePath)
 	common.Log.Infof("sinkMeta file : %s", fileName)
-<<<<<<< HEAD
 	tmpMap[fileName] = newUiSink(ptrMetadata)
-=======
-	tmpMap[fileName] = metadata
->>>>>>> 0388bc2d
 	g_sinkMetadata = tmpMap
 	return nil
 }
@@ -369,6 +333,5 @@
 		node.About = v.About
 		sinks = append(sinks, node)
 	}
-	sort.Sort(sort.StringSlice(sinks))
 	return sinks
 }