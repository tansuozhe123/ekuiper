--- conflicted
+++ resolved
@@ -277,11 +277,7 @@
 			return false, fmt.Errorf("unkown FloatEncoding for float64 value: %s", r.FloatEncoding)
 		}
 	default:
-<<<<<<< HEAD
-		return nil, fmt.Errorf("unkown value type: %s, %v", r.ValueType, r)
-=======
 		return nil, fmt.Errorf("unkown value type: %s, reading:%v", r.ValueType, r)
->>>>>>> 56ce87b4
 	}
 }
 
