# EMQ X Kuiper - 超轻量物联网边缘数据分析软件

[English](README.md) | [简体中文](README-CN.md)

## 概览

EMQ X Kuiper 是 Golang 实现的轻量级物联网边缘分析、流式处理开源软件，可以运行在各类资源受限的边缘设备上。Kuiper 设计的一个主要目标就是将在云端运行的实时流式计算框架（比如 [Apache Spark](https://spark.apache.org)，[Apache Storm](https://storm.apache.org) 和 [Apache Flink](https://flink.apache.org) 等）迁移到边缘端。Kuiper 参考了上述云端流式处理项目的架构与实现，结合边缘流式数据处理的特点，采用了编写基于``源 (Source)``，``SQL (业务逻辑处理)``, ``目标 (Sink)`` 的规则引擎来实现边缘端的流式数据处理。

![arch](docs/resources/arch.png)

**应用场景**

Kuiper 可以运行在各类物联网的边缘使用场景中，比如工业物联网中对生产线数据进行实时处理；车联网中的车机对来自汽车总线数据的即时分析；智能城市场景中，对来自于各类城市设施数据的实时分析。通过 Kuiper 在边缘端的处理，可以提升系统响应速度，节省网络带宽费用和存储成本，以及提高系统安全性等。

## 功能

- 超轻量

  - 核心服务安装包约 4.5MB，初始运行时占用内存约 10MB

- 跨平台

  - 流行 CPU 架构：X86 AMD * 32, X86 AMD * 64; ARM * 32, ARM * 64位; PPC
  - 常见 Linux 发行版、OpenWrt 嵌入式系统、MacOS、Docker
  - 工控机、树莓派、工业网关、家庭网关、MEC 边缘云等

- 完整的数据分析

  - 通过 SQL 支持数据抽取、转换和过滤
  - 数据排序、分组、聚合、连接
  - 60+ 各类函数，覆盖数学运算、字符串处理、聚合运算和哈希运算等
  - 4 类时间窗口，以及计数窗口

- 高可扩展性

  提供插件扩展机制，可以支持在``源 (Source)``，``SQL 函数 ``, ``目标 (Sink)`` 三个方面的扩展

  - 源 (Source) ：内置支持 MQTT 数据的接入，提供了扩展点支持任意的类型的接入
  - 目标(Sink)：内置支持 MQTT、HTTP，提供扩展点支持任意数据目标的支持
  - SQL 函数：内置支持60+常见的函数，提供扩展点可以扩展自定义函数

- 管理能力

<<<<<<< HEAD
  - 通过命令行对流、规则和插件进行管理
  - 通过 REST API 也可以对流、规则和插件进行管理
=======
  - 命令行对流、规则进行管理
  - 通过 REST API 也可以对流、规则进行管理（规划中）
<<<<<<< HEAD
>>>>>>> 4ff5fa4... Update README-CN.md
=======
>>>>>>> d017552e
  - 与 [KubeEdge](https://github.com/kubeedge/kubeedge)、[K3s](https://github.com/rancher/k3s) 等基于边缘 Kubernetes 框架的集成能力

- 与 EMQ X Edge 集成

  提供了与 EMQ X Edge 的无缝集成，实现在边缘端从消息接入到数据分析端到端的场景实现能力

## 快速入门

- [Kuiper 5分钟快速入门](docs/zh_CN/quick_start_docker.md)
- [EdgeX 规则引擎教程](docs/zh_CN/edgex/edgex_rule_engine_tutorial.md)

## Slack
加入我们的 [Slack](https://join.slack.com/t/emqx/shared_invite/zt-7xrracuf-GGdbNB1pARtaZKvv6IfTvw)，然后加入 [kuiper](https://emqx.slack.com/archives/C0138SZP23Y) 频道。

## 性能测试结果

### MQTT 吞吐量测试支持

- 使用 JMeter MQTT 插件来发送数据到 EMQ X 服务器，消息类似于 ``{"temperature": 10, "humidity" : 90}``， 温度与湿度的值是介于 0 ～ 100 之间的随机整数值
- Kuiper 从 EMQ X 服务器订阅消息，并且通过 SQL 分析数据： ``SELECT * FROM demo WHERE temperature > 50 `` 
- 分析结果通过 [文件插件](docs/zh_CN/plugins/sinks/file.md) 写到本地的文件系统里

| 设备                                                 | 每秒发送消息数 | CPU 使用        | 内存 |
| ---------------------------------------------------- | -------------- | --------------- | ---- |
| 树莓派 3B+                                           | 12k            | sys + user: 70% | 20M  |
| AWS t2.micro (x86: 1 Core * 1 GB) <br />Ubuntu 18.04 | 10k            | sys + user: 25% | 20M  |

### EdgeX 吞吐量测试

- 一个 [Go 应用](fvt_scripts/edgex/benchmark/pub.go) 用于向 ZeroMQ 消息总线发送数据，数据如下。

  ```
  {
    "Device": "demo", "Created": 000, …
    "readings": 
    [
       {"Name": "Temperature", value: "30", "Created":123 …},
       {"Name": "Humidity", value: "20", "Created":456 …}
    ]
  }
  ```

- Kuiper 从 EdgeX ZeroMQ 消息总线订阅数据，并且使用 ``SELECT * FROM demo WHERE temperature > 50 `` 来分析数据，其中 90% 数据被规则所过滤。

- 分析结果将被发送到 [nop sink](docs/zh_CN/rules/sinks/nop.md)，所有的数据都被忽略。

|                                                | 每秒发送消息数 | CPU 使用      | 内存 |
| ---------------------------------------------- | -------------- | ------------- | ---- |
| AWS t2.micro( 1 Core * 1 GB) <br />Ubuntu18.04 | 11.4 k         | sys+user: 75% | 32M  |

### 最大规则数支持

- 8000 条规则，吞吐量为 800 条消息/秒
- 配置
  - AWS 2 核 * 4GB 内存 
  - Ubuntu
- 资源消耗
  - 内存: 89% ~ 72%
  - CPU: 25%
  - 400KB - 500KB / 规则
- 规则
  - 源: MQTT
  - SQL: SELECT temperature FROM source WHERE temperature > 20 (90% 数据被过滤) 
  - 目标: 日志

## 文档

- [开始使用](docs/zh_CN/getting_started.md) 

- [参考指南](docs/zh_CN/reference.md)
  - [安装与操作](docs/zh_CN/operation/overview.md)
  - [命令行界面工具-CLI](docs/zh_CN/cli/overview.md)
  - [Kuiper SQL参考](docs/zh_CN/sqls/overview.md)
  - [规则](docs/zh_CN/rules/overview.md)
  - [扩展Kuiper](docs/zh_CN/extension/overview.md)
  - [插件](docs/zh_CN/plugins/overview.md)

## 从源码编译

#### 准备

+ Go version >= 1.13

#### 编译

+ 编译二进制：

  - 编译二进制文件: `$ make`

  - 编译支持 EdgeX 的二进制文件: `$ make build_with_edgex`

+ 安装文件打包：

  - 安装文件打包：: `$ make pkg`

  - 支持 EdgeX 的安装文件打包: `$ make pkg_with_edgex`

+ Docker 镜像：`$ make docker`

  > Docker 镜像默认支持 EdgeX


如果您要实现交叉编译，请参考[此文档](docs/zh_CN/cross-compile.md)。

## 开源版权

[Apache 2.0](LICENSE)
<|MERGE_RESOLUTION|>--- conflicted
+++ resolved
@@ -40,17 +40,8 @@
   - SQL 函数：内置支持60+常见的函数，提供扩展点可以扩展自定义函数
 
 - 管理能力
-
-<<<<<<< HEAD
   - 通过命令行对流、规则和插件进行管理
   - 通过 REST API 也可以对流、规则和插件进行管理
-=======
-  - 命令行对流、规则进行管理
-  - 通过 REST API 也可以对流、规则进行管理（规划中）
-<<<<<<< HEAD
->>>>>>> 4ff5fa4... Update README-CN.md
-=======
->>>>>>> d017552e
   - 与 [KubeEdge](https://github.com/kubeedge/kubeedge)、[K3s](https://github.com/rancher/k3s) 等基于边缘 Kubernetes 框架的集成能力
 
 - 与 EMQ X Edge 集成
