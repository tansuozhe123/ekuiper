<<<<<<< HEAD
# Rules
=======
# Rules 
>>>>>>> 24892ebd

Rules are defined by JSON, below is an example.

```json
{
  "id": "rule1",
  "sql": "SELECT demo.temperature, demo1.temp FROM demo left join demo1 on demo.timestamp = demo1.timestamp where demo.temperature > demo1.temp GROUP BY demo.temperature, HOPPINGWINDOW(ss, 20, 10)",
  "actions": [
    {
      "log": {}
    },
    {
      "mqtt": {
        "server": "tcp://47.52.67.87:1883",
        "topic": "demoSink"
      }
    }
  ]
}
```

The following 3 parameters are required for creating a rule.

## Parameters

| Parameter name | Optional | Description                                                  |
| ------------- | -------- | ------------------------------------------------------------ |
| id | false   | The id of the rule |
| sql        | false   | The sql query to run for the rule |
| actions           | false    | An array of sink actions        |
| options           | true    | A map of options        |

## id

The identification of the rule. The rule name cannot be duplicated in the same Kuiper instance.

## sql

The sql query to run for the rule.

## options

The current options includes:

| Option name | Type & Default Value | Description                                                  |
| ------------- | -------- | ------------------------------------------------------------ |
| isEventTime | boolean: false   | Whether to use event time or processing time as the timestamp for an event. If event time is used, the timestamp will be extracted from the payload. The timestamp filed must be specified by the [stream](../sqls/streams.md) definition. |
| lateTolerance        | int64:0   | When working with event-time windowing, it can happen that elements arrive late. LateTolerance can specify by how much time(unit is millisecond) elements can be late before they are dropped. By default, the value is 0 which means late elements are dropped.  |
| concurrency | int: 1   | A rule is processed by several phases of plans according to the sql statement. This option will specify how many instances will be run for each plan. If the value is bigger than 1, the order of the messages may not be retained. |
| bufferLength | int: 1024   | Specify how many messages can be buffered in memory for each plan. If the buffered messages exceed the limit, the plan will block message receiving until the buffered messages have been sent out so that the buffered size is less than the limit. A bigger value will accommodate more throughput but will also take up more memory footprint.  |
| sendMetaToSink | bool:false   | Specify whether the meta data of an event will be sent to the sink. If true, the sink can get te meta data information.  |
| sendError  | bool: true | Whether to send the error to sink. If true, any runtime error will be sent through the whole rule into sinks. Otherwise, the error will only be printed out in the log. |
| qos | int:0   | Specify the qos of the stream. The options are 0: At most once; 1: At least once and 2: Exactly once. If qos is bigger than 0, the checkpoint mechanism will be activated to save states periodically so that the rule can be resumed from errors.  |
| checkpointInterval | int:300000   | Specify the time interval in milliseconds to trigger a checkpoint. This is only effective when qos is bigger than 0.  |

For detail about `qos` and `checkpointInterval`, please check [state and fault tolerance](./state_and_fault_tolerance.md).

The rule options can be defined globally in ``etc/kuiper.yaml`` under the ``rules`` section. The options defined in the rule json will override the global setting.

## Sources

- Kuiper provides embeded following 3 sources,
  - MQTT source, see  [MQTT source stream](./sources/mqtt.md) for more detailed info.
  - EdgeX source by default is shipped in [docker images](https://hub.docker.com/r/emqx/kuiper), but NOT included in single download binary files, you use ``make pkg_with_edgex`` command to build a binary package that supports EdgeX source. Please see [EdgeX source stream](./sources/edgex.md) for more detailed info.
  - HTTP pull source, regularly pull the contents at user's specified interval time, see [here](./sources/http_pull.md) for more detailed info.
- See [SQL](../sqls/overview.md) for more info of Kuiper SQL.
- Sources can be customized, see [extension](../extension/overview.md) for more detailed info.

<<<<<<< HEAD
## sinks/actions
=======


### sinks/actions
>>>>>>> 24892ebd

Currently, below kinds of sinks/actions are supported:

- [log](./sinks/logs.md): Send the result to log file.
- [mqtt](./sinks/mqtt.md): Send the result to an MQTT broker.
- [edgex](./sinks/edgex.md): Send the result to EdgeX message bus.
- [rest](./sinks/rest.md): Send the result to a Rest HTTP server.
- [nop](./sinks/nop.md): Send the result to a nop operation.

Each action can define its own properties. There are several common properties:

| property name | Type & Default Value | Description                                                  |
| ------------- | -------- | ------------------------------------------------------------ |
| concurrency | int: 1   | Specify how many instances of the sink will be run. If the value is bigger than 1, the order of the messages may not be retained. |
| bufferLength | int: 1024   | Specify how many messages can be buffered in memory. If the buffered messages exceed the limit, the sink will block message receiving until the buffered messages have been sent out so that the buffered size is less than the limit. |
| runAsync        | bool:false   | Whether the sink will run asynchronously for better performance. If it is true, the sink result order is not promised.  |
| retryInterval   | int:1000   | Specify how many milliseconds will the sink retry to send data out if the previous send failed. If the specified value <= 0, then it will not retry. |
| retryCount | int:3 | Specify how many will the sink retry to send data out if the previous send failed. If the specified value <= 0, then it will not retry. |
| cacheLength     | int:1024   | Specify how many messages can be cached. The cached messages will be resent to external system until the data sent out successfully. The cached message will be sent in order except in runAsync or concurrent mode. The cached message will be saved to disk in fixed intervals.  |
| cacheSaveInterval  | int:1000   | Specify the interval to save cached message to the disk. Notice that, if the rule is closed in plan, all the cached messages will be saved at close. A larger value can reduce the saving overhead but may lose more cache messages when the system is interrupted in error.  |
| omitIfEmpty | bool: false | If the configuration item is set to true, when SELECT result is empty, then the result will not feed to sink operator. |
| sendSingle        | true     | The output messages are received as an array. This is indicate whether to send the results one by one. If false, the output message will be ``{"result":"${the string of received message}"}``. For example, ``{"result":"[{\"count\":30},"\"count\":20}]"}``. Otherwise, the result message will be sent one by one with the actual field name. For the same example as above, it will send ``{"count":30}``, then send ``{"count":20}`` to the RESTful endpoint.Default to false. |
| dataTemplate      | true     | The [golang template](https://golang.org/pkg/html/template) format string to specify the output data format. The input of the template is the sink message which is always an array of map. If no data template is specified, the raw input will be the data. |

### Data Template
<<<<<<< HEAD

User can refer to [Use Golang template to customize analaysis result in Kuiper](./data_template.md) for more detailed scenarios.
=======
User can refer to [Use Golang template to customize analaysis result in Kuiper](data_template.md) for more detailed scenarios. 
>>>>>>> 24892ebd
If sendSingle is true, the data template will execute against a record; Otherwise, it will execute against the whole array of records. Typical data templates are:

For example, we have the sink input as

```
[]map[string]interface{}{{
    "ab" : "hello1",
},{
    "ab" : "hello2",
}}
```

In sendSingle=true mode:

- Print out the whole record

```
"dataTemplate": "{\"content\":{{json .}}}",
```

- Print out the ab field

```
"dataTemplate": "{\"content\":{{.ab}}}",
```

if the ab field is a string, add the quotes
```
"dataTemplate": "{\"content\":\"{{.ab}}\"}",
```

In sendSingle=false mode:

- Print out the whole record array

```
"dataTemplate": "{\"content\":{{json .}}}",
```

- Print out the first record

```
"dataTemplate": "{\"content\":{{json (index . 0)}}}",
```

- Print out the field ab of the first record

```
"dataTemplate": "{\"content\":{{index . 0 \"ab\"}}}",
```

- Print out field ab of each record in the array to html format

```
"dataTemplate": "<div>results</div><ul>{{range .}}<li>{{.ab}}</li>{{end}}</ul>",
```

Actions could be customized to support different kinds of outputs, see [extension](../extension/overview.md) for more detailed info.

### Functions supported in template

Kuiper extends several functions that can be used in data template.

- `json para1`: The `json` function is used for convert the map content to a JSON string.
- `base64 para1`: The `base64` function is used for encoding parameter value to a base64 string.
- `add para1 para2`: The `add` function is used for adding two numeric value.<|MERGE_RESOLUTION|>--- conflicted
+++ resolved
@@ -1,8 +1,4 @@
-<<<<<<< HEAD
 # Rules
-=======
-# Rules 
->>>>>>> 24892ebd
 
 Rules are defined by JSON, below is an example.
 
@@ -71,13 +67,7 @@
 - See [SQL](../sqls/overview.md) for more info of Kuiper SQL.
 - Sources can be customized, see [extension](../extension/overview.md) for more detailed info.
 
-<<<<<<< HEAD
-## sinks/actions
-=======
-
-
 ### sinks/actions
->>>>>>> 24892ebd
 
 Currently, below kinds of sinks/actions are supported:
 
@@ -103,12 +93,8 @@
 | dataTemplate      | true     | The [golang template](https://golang.org/pkg/html/template) format string to specify the output data format. The input of the template is the sink message which is always an array of map. If no data template is specified, the raw input will be the data. |
 
 ### Data Template
-<<<<<<< HEAD
 
 User can refer to [Use Golang template to customize analaysis result in Kuiper](./data_template.md) for more detailed scenarios.
-=======
-User can refer to [Use Golang template to customize analaysis result in Kuiper](data_template.md) for more detailed scenarios. 
->>>>>>> 24892ebd
 If sendSingle is true, the data template will execute against a record; Otherwise, it will execute against the whole array of records. Typical data templates are:
 
 For example, we have the sink input as
